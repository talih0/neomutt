--- conflicted
+++ resolved
@@ -4377,17 +4377,11 @@
   { "write_bcc",        DT_BOOL, R_NONE, OPT_WRITE_BCC, 1 },
   /*
   ** .pp
-<<<<<<< HEAD
-  ** Controls whether mutt writes out the Bcc header when saving
-  ** messages to FCC. Bcc headers will never be written to a message
-  ** when sending it. Note: this behavior is Debian specific.
-=======
   ** Controls whether NeoMutt writes out the ``Bcc:'' header when preparing
   ** messages to be sent.  Exim users may wish to unset this. If NeoMutt
   ** is set to deliver directly via SMTP (see $$smtp_url), this
   ** option does nothing: NeoMutt will never write out the ``Bcc:'' header
   ** in this case.
->>>>>>> 2fce4b1d
   */
   { "write_inc",        DT_NUMBER,  R_NONE, UL &WriteInc, 10 },
   /*
