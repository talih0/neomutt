--- conflicted
+++ resolved
@@ -1926,12 +1926,8 @@
 
       }
     }
-<<<<<<< HEAD
-    else if (ctx->hdrs[i]->changed || ctx->hdrs[i]->attach_del ||
-	     ctx->hdrs[i]->label_changed ||
-=======
     else if (h->changed || h->attach_del ||
->>>>>>> 8ffa4732
+	     h->label_changed ||
 	     (ctx->magic == MUTT_MAILDIR
 	      && (option (OPTMAILDIRTRASH) || h->trash)
 	      && (h->deleted != h->trash)))
