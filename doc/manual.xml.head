--- conflicted
+++ resolved
@@ -8931,7 +8931,6 @@
 
 </sect1>
 
-<<<<<<< HEAD
 <sect1 id="compress">
   <title>Compressed Folders Patch</title>
   <subtitle>Read from/write to compressed mailboxes</subtitle>
@@ -10335,208 +10334,239 @@
 </sect1>
 
 <sect1 id="keywords">
-	<title>Keywords Patch</title>
-	<subtitle>Labels/Tagging for emails</subtitle>
-
-	<sect2 id="keywords-patch">
-		<title>Patch</title>
-
-		<para>
-			To check if Mutt supports <quote>Keywords</quote>, look for
-			<quote>patch-keywords</quote> in the mutt version.
-			See: <xref linkend="mutt-patches"/>.
-		</para>
-
-		<itemizedlist>
-			<title>Dependencies:</title>
-			<listitem><para>mutt-1.6.1</para></listitem>
-		</itemizedlist>
-
-		<para>This patch is part of the <ulink url="http://www.neomutt.org/">NeoMutt Project</ulink>.</para>
-	</sect2>
-
-	<sect2 id="keywords-intro">
-		<title>Introduction</title>
-
-		<para>
-		Unify label/keyword handling.
-		</para>
-
-		<para>
-		Since x-labels were added to mutt in 2000, a number of other approaches
-		to what we now call <quote>tagging</quote> have also emerged.
-		One of them was even made standard in RFC 2822.
-		This update unifies the handling of all these strategies.
-		</para>
-
-		<para>
-		We start by changing mutt's internal keyword storage from a single
-		string which may contain whitespace to a list of discrete keywords.
-		This has advantages for keyword completion as well as for portabilty
-		among varying "standards" for keyword storage.  This may represent
-		a significant change for existing mutt users who have set x-labels
-		containing spaces, and should be regarded with suspicion.  The
-		advantages are significant, though.
-		</para>
-
-		<para>
-		Next we allow mutt to parse keywords into this internal list from
-		any of the following headers: X-Label (freeform), X-Keywords
-		(space-delimited), X-Mozilla-Keys (space-delimited), and Keywords (RFC
-		2822, comma-space-delimited).  Mutt remembers which headers it sourced
-		keywords from, and can rewrite those headers when saving messages for
-		compatibility with the mailer of origin.
-		</para>
-
-		<para>
-		(X-Label was specified as freeform text by mutt, its only known
-		implementation.  X-Labels have been used both as a
-		<quote>tagging</quote> device, probably with space delimiting, and as a
-		<quote>memo</quote> field, where space-delimited parsing would ruin the
-		semantics of the memo.  By default mutt will not split X-Labels at all.
-		Set $xlabel_delimiter if your needs vary.)
-		</para>
-
-		<para>
-		Finally we add two booleans: $keywords_legacy=true and
-		$keywords_standard=FALSE.  When $keywords_legacy is true, mutt will
-		always save keyword to whatever original header it came from.  When
-		$keywords_standard=true, mutt will save to the Keywords: header.  If
-		both are true mutt saves to both; if neither is true, mutt saves only
-		to legacy headers to avoid complete loss of keywords.
-		</para>
-
-		<para>
-		Overall this represents convergence path for all competing
-		labelling/tagging/keywording systems toward one that is specified by
-		RFC.
-		</para>
-
-		<para>
-		You can change or delete the X-Label: field within
-		Mutt using the edit-label command, bound to the
-		y key by default.  This works for tagged messages, too.
-		</para>
-	</sect2>
-
-	<sect2 id="keywords-variables">
-		<title>Variables</title>
-
-		<table id="table-keywords-variables">
-			<title>Keywords Variables</title>
-			<tgroup cols="3">
-				<thead>
-					<row>
-						<entry>Name</entry>
-						<entry>Type</entry>
-						<entry>Default</entry>
-					</row>
-				</thead>
-				<tbody>
-					<row>
-						<entry><literal>keywords_legacy</literal></entry>
-						<entry>boolean</entry>
-						<entry><literal>yes</literal></entry>
-					</row>
-					<row>
-						<entry><literal>keywords_standard</literal></entry>
-						<entry>boolean</entry>
-						<entry><literal>no</literal></entry>
-					</row>
-					<row>
-						<entry><literal>xlabel_delimiter</literal></entry>
-						<entry>string</entry>
-						<entry>(empty)</entry>
-					</row>
-				</tbody>
-			</tgroup>
-		</table>
-	</sect2>
-
-	<sect2 id="keywords-functions">
-		<title>Functions</title>
-
-		<table id="table-keywords-funcions">
-			<title>Keyword Functions</title>
-			<tgroup cols="4">
-				<thead>
-					<row>
-						<entry>Menus</entry>
-						<entry>Default Key</entry>
-						<entry>Function</entry>
-						<entry>Description</entry>
-					</row>
-				</thead>
-				<tbody>
-					<row>
-						<entry>index,pager</entry>
-						<entry>y</entry>
-						<entry><literal>&lt;edit-label&gt;</literal></entry>
-						<entry>add, change, or delete a message's label</entry>
-					</row>
-				</tbody>
-			</tgroup>
-		</table>
-	</sect2>
+  <title>Keywords Patch</title>
+  <subtitle>Labels/Tagging for emails</subtitle>
+
+  <sect2 id="keywords-patch">
+    <title>Patch</title>
+
+    <para>
+      To check if Mutt supports <quote>Keywords</quote>, look for
+      <quote>patch-keywords</quote> in the mutt version.
+      See: <xref linkend="mutt-patches"/>.
+    </para>
+
+    <itemizedlist>
+      <title>Dependencies:</title>
+      <listitem><para>mutt-1.6.2</para></listitem>
+    </itemizedlist>
+
+    <para>This patch is part of the <ulink url="http://www.neomutt.org/">NeoMutt Project</ulink>.</para>
+  </sect2>
+
+  <sect2 id="keywords-intro">
+    <title>Introduction</title>
+
+    <para>
+    Unify label/keyword handling.
+    </para>
+
+    <para>
+    Since x-labels were added to mutt in 2000, a number of other approaches
+    to what we now call <quote>tagging</quote> have also emerged.
+    One of them was even made standard in RFC 2822.
+    This update unifies the handling of all these strategies.
+    </para>
+
+    <para>
+    We start by changing mutt's internal keyword storage from a single
+    string which may contain whitespace to a list of discrete keywords.
+    This has advantages for keyword completion as well as for portabilty
+    among varying "standards" for keyword storage.  This may represent
+    a significant change for existing mutt users who have set x-labels
+    containing spaces, and should be regarded with suspicion.  The
+    advantages are significant, though.
+    </para>
+
+    <para>
+    Next we allow mutt to parse keywords into this internal list from
+    any of the following headers: X-Label (freeform), X-Keywords
+    (space-delimited), X-Mozilla-Keys (space-delimited), and Keywords (RFC
+    2822, comma-space-delimited).  Mutt remembers which headers it sourced
+    keywords from, and can rewrite those headers when saving messages for
+    compatibility with the mailer of origin.
+    </para>
+
+    <para>
+    (X-Label was specified as freeform text by mutt, its only known
+    implementation.  X-Labels have been used both as a
+    <quote>tagging</quote> device, probably with space delimiting, and as a
+    <quote>memo</quote> field, where space-delimited parsing would ruin the
+    semantics of the memo.  By default mutt will not split X-Labels at all.
+    Set $xlabel_delimiter if your needs vary.)
+    </para>
+
+    <para>
+    Finally we add two booleans: $keywords_legacy=true and
+    $keywords_standard=FALSE.  When $keywords_legacy is true, mutt will
+    always save keyword to whatever original header it came from.  When
+    $keywords_standard=true, mutt will save to the Keywords: header.  If
+    both are true mutt saves to both; if neither is true, mutt saves only
+    to legacy headers to avoid complete loss of keywords.
+    </para>
+
+    <para>
+    Overall this represents convergence path for all competing
+    labelling/tagging/keywording systems toward one that is specified by
+    RFC.
+    </para>
+
+    <para>
+    You can change or delete the X-Label: field within
+    Mutt using the edit-label command, bound to the
+    y key by default.  This works for tagged messages, too.
+    </para>
+  </sect2>
+
+  <sect2 id="keywords-variables">
+    <title>Variables</title>
+
+    <table id="table-keywords-variables">
+      <title>Keywords Variables</title>
+      <tgroup cols="3">
+        <thead>
+          <row>
+            <entry>Name</entry>
+            <entry>Type</entry>
+            <entry>Default</entry>
+          </row>
+        </thead>
+        <tbody>
+          <row>
+            <entry><literal>keywords_legacy</literal></entry>
+            <entry>boolean</entry>
+            <entry><literal>yes</literal></entry>
+          </row>
+          <row>
+            <entry><literal>keywords_standard</literal></entry>
+            <entry>boolean</entry>
+            <entry><literal>no</literal></entry>
+          </row>
+          <row>
+            <entry><literal>xlabel_delimiter</literal></entry>
+            <entry>string</entry>
+            <entry>(empty)</entry>
+          </row>
+        </tbody>
+      </tgroup>
+    </table>
+  </sect2>
+
+  <sect2 id="keywords-functions">
+    <title>Functions</title>
+
+    <table id="table-keywords-funcions">
+      <title>Keyword Functions</title>
+      <tgroup cols="4">
+        <thead>
+          <row>
+            <entry>Menus</entry>
+            <entry>Default Key</entry>
+            <entry>Function</entry>
+            <entry>Description</entry>
+          </row>
+        </thead>
+        <tbody>
+          <row>
+            <entry>index,pager</entry>
+            <entry>y</entry>
+            <entry><literal>&lt;edit-label&gt;</literal></entry>
+            <entry>add, change, or delete a message's label</entry>
+          </row>
+        </tbody>
+      </tgroup>
+    </table>
+  </sect2>
 
 <!--
-	<sect2 id="keywords-commands">
-		<title>Commands</title>
-	</sect2>
-
-	<sect2 id="keywords-colors">
-		<title>Colors</title>
-		<para>None</para>
-	</sect2>
+  <sect2 id="keywords-commands">
+    <title>Commands</title>
+  </sect2>
+
+  <sect2 id="keywords-colors">
+    <title>Colors</title>
+    <para>None</para>
+  </sect2>
 -->
 
-	<sect2 id="keywords-sort">
-		<title>Sort</title>
-		<table id="table-keywords-sort">
-			<title>Keywords Sort</title>
-			<tgroup cols="2">
-				<thead>
-					<row>
-						<entry>Sort</entry>
-						<entry>Description</entry>
-					</row>
-				</thead>
-				<tbody>
-					<row>
-						<entry><literal>label</literal></entry>
-						<entry>Sort by label</entry>
-					</row>
-				</tbody>
-			</tgroup>
-		</table>
-	</sect2>
-
-	<sect2 id="keywords-muttrc">
-		<title>Muttrc</title>
-	</sect2>
-
-	<sect2 id="keywords-see-also">
-		<title>See Also</title>
-
-		<itemizedlist>
-			<listitem><para><ulink url="https://github.com/neomutt/neomutt/wiki">NeoMutt Project</ulink></para></listitem>
-			<listitem><para><link linkend="index-format">$index_format</link></para></listitem>
-			<listitem><para><link linkend="index-color">index-color patch</link></para></listitem>
-			<listitem><para><link linkend="folder-hook">folder-hook</link></para></listitem>
-		</itemizedlist>
-	</sect2>
-
-	<sect2 id="keywords-known-bugs">
-		<title>Known Bugs</title>
-	</sect2>
-
-	<sect2 id="keywords-credits">
-		<title>Credits</title>
-		<itemizedlist>
-		<listitem><para>David Champion <email>dgc@uchicago.edu</email></para></listitem>
-		<listitem><para>Richard Russon <email>rich@flatcap.org</email></para></listitem>
-		</itemizedlist>
-	</sect2>
+  <sect2 id="keywords-sort">
+    <title>Sort</title>
+    <table id="table-keywords-sort">
+      <title>Keywords Sort</title>
+      <tgroup cols="2">
+        <thead>
+          <row>
+            <entry>Sort</entry>
+            <entry>Description</entry>
+          </row>
+        </thead>
+        <tbody>
+          <row>
+            <entry><literal>label</literal></entry>
+            <entry>Sort by label</entry>
+          </row>
+        </tbody>
+      </tgroup>
+    </table>
+  </sect2>
+
+  <sect2 id="keywords-muttrc">
+    <title>Muttrc</title>
+
+<screen>
+<emphasis role="comment"># This is a complete list of keywords-related configuration.
+ 
+# --------------------------------------------------------------------------
+# VARIABLES - shown with their default values
+# --------------------------------------------------------------------------
+ 
+# Should Mutt save the keywords to whatever keyword it came from?</emphasis>
+set keywords_legacy = yes
+ 
+<emphasis role="comment"># Should Mutt use the "Keywords:" header?</emphasis>
+set keywords_standard = no
+ 
+<emphasis role="comment"># How should the keywords be separated?</emphasis>
+set xlabel_delimiter = ""
+ 
+<emphasis role="comment"># --------------------------------------------------------------------------
+# FUNCTIONS - shown with an example mapping
+# --------------------------------------------------------------------------
+ 
+# Bind 'y' to edit labels/keywords</emphasis>
+bind index,pager y edit-label
+ 
+<emphasis role="comment"># --------------------------------------------------------------------------
+ 
+# vim: syntax=muttrc</emphasis>
+</screen>
+  </sect2>
+
+  <sect2 id="keywords-see-also">
+    <title>See Also</title>
+
+    <itemizedlist>
+      <listitem><para><ulink url="https://github.com/neomutt/neomutt/wiki">NeoMutt Project</ulink></para></listitem>
+      <listitem><para><link linkend="index-format">$index_format</link></para></listitem>
+      <listitem><para><link linkend="index-color">index-color patch</link></para></listitem>
+      <listitem><para><link linkend="folder-hook">folder-hook</link></para></listitem>
+    </itemizedlist>
+  </sect2>
+
+  <sect2 id="keywords-known-bugs">
+    <title>Known Bugs</title>
+    <para>
+      None
+    </para>
+  </sect2>
+
+  <sect2 id="keywords-credits">
+    <title>Credits</title>
+    <itemizedlist>
+    <listitem><para>David Champion <email>dgc@uchicago.edu</email></para></listitem>
+    <listitem><para>Richard Russon <email>rich@flatcap.org</email></para></listitem>
+    </itemizedlist>
+  </sect2>
 </sect1>
 
 <sect1 id="limit-current-thread">
@@ -11570,34 +11600,16 @@
       To check if Mutt supports <quote>Sidebar</quote>, look for
       <quote>+USE_SIDEBAR</quote> in the mutt version.
       See: <xref linkend="compile-time-features"/>.
-=======
-<sect1 id="keywords">
-  <title>Keywords Patch</title>
-  <subtitle>Labels/Tagging for emails</subtitle>
-
-  <sect2 id="keywords-patch">
-    <title>Patch</title>
-
-    <para>
-      To check if Mutt supports <quote>Keywords</quote>, look for
-      <quote>patch-keywords</quote> in the mutt version.
-      See: <xref linkend="mutt-patches"/>.
->>>>>>> 8dd3a3e1
     </para>
 
     <itemizedlist>
       <title>Dependencies:</title>
-<<<<<<< HEAD
       <listitem><para>mutt-1.6.1</para></listitem>
-=======
-      <listitem><para>mutt-1.6.2</para></listitem>
->>>>>>> 8dd3a3e1
     </itemizedlist>
 
     <para>This patch is part of the <ulink url="http://www.neomutt.org/">NeoMutt Project</ulink>.</para>
   </sect2>
 
-<<<<<<< HEAD
   <sect2 id="sidebar-intro">
     <title>Introduction</title>
 
@@ -11720,88 +11732,10 @@
             <entry>Menus</entry>
             <entry>Function</entry>
             <entry>Description</entry>
-=======
-  <sect2 id="keywords-intro">
-    <title>Introduction</title>
-
-    <para>
-    Unify label/keyword handling.
-    </para>
-
-    <para>
-    Since x-labels were added to mutt in 2000, a number of other approaches
-    to what we now call <quote>tagging</quote> have also emerged.
-    One of them was even made standard in RFC 2822.
-    This update unifies the handling of all these strategies.
-    </para>
-
-    <para>
-    We start by changing mutt's internal keyword storage from a single
-    string which may contain whitespace to a list of discrete keywords.
-    This has advantages for keyword completion as well as for portabilty
-    among varying "standards" for keyword storage.  This may represent
-    a significant change for existing mutt users who have set x-labels
-    containing spaces, and should be regarded with suspicion.  The
-    advantages are significant, though.
-    </para>
-
-    <para>
-    Next we allow mutt to parse keywords into this internal list from
-    any of the following headers: X-Label (freeform), X-Keywords
-    (space-delimited), X-Mozilla-Keys (space-delimited), and Keywords (RFC
-    2822, comma-space-delimited).  Mutt remembers which headers it sourced
-    keywords from, and can rewrite those headers when saving messages for
-    compatibility with the mailer of origin.
-    </para>
-
-    <para>
-    (X-Label was specified as freeform text by mutt, its only known
-    implementation.  X-Labels have been used both as a
-    <quote>tagging</quote> device, probably with space delimiting, and as a
-    <quote>memo</quote> field, where space-delimited parsing would ruin the
-    semantics of the memo.  By default mutt will not split X-Labels at all.
-    Set $xlabel_delimiter if your needs vary.)
-    </para>
-
-    <para>
-    Finally we add two booleans: $keywords_legacy=true and
-    $keywords_standard=FALSE.  When $keywords_legacy is true, mutt will
-    always save keyword to whatever original header it came from.  When
-    $keywords_standard=true, mutt will save to the Keywords: header.  If
-    both are true mutt saves to both; if neither is true, mutt saves only
-    to legacy headers to avoid complete loss of keywords.
-    </para>
-
-    <para>
-    Overall this represents convergence path for all competing
-    labelling/tagging/keywording systems toward one that is specified by
-    RFC.
-    </para>
-
-    <para>
-    You can change or delete the X-Label: field within
-    Mutt using the edit-label command, bound to the
-    y key by default.  This works for tagged messages, too.
-    </para>
-  </sect2>
-
-  <sect2 id="keywords-variables">
-    <title>Variables</title>
-
-    <table id="table-keywords-variables">
-      <title>Keywords Variables</title>
-      <tgroup cols="3">
-        <thead>
-          <row>
-            <entry>Name</entry>
-            <entry>Type</entry>
-            <entry>Default</entry>
->>>>>>> 8dd3a3e1
           </row>
         </thead>
         <tbody>
           <row>
-<<<<<<< HEAD
             <entry>index,pager</entry>
             <entry><literal>&lt;sidebar-next&gt;</literal></entry>
             <entry>Move the highlight to next mailbox</entry>
@@ -11840,28 +11774,12 @@
             <entry>index,pager</entry>
             <entry><literal>&lt;sidebar-toggle-visible&gt;</literal></entry>
             <entry>Make the Sidebar (in)visible</entry>
-=======
-            <entry><literal>keywords_legacy</literal></entry>
-            <entry>boolean</entry>
-            <entry><literal>yes</literal></entry>
-          </row>
-          <row>
-            <entry><literal>keywords_standard</literal></entry>
-            <entry>boolean</entry>
-            <entry><literal>no</literal></entry>
-          </row>
-          <row>
-            <entry><literal>xlabel_delimiter</literal></entry>
-            <entry>string</entry>
-            <entry>(empty)</entry>
->>>>>>> 8dd3a3e1
           </row>
         </tbody>
       </tgroup>
     </table>
   </sect2>
 
-<<<<<<< HEAD
   <sect2 id="sidebar-commands">
     <title>Commands</title>
     <cmdsynopsis>
@@ -11885,25 +11803,11 @@
           <row>
             <entry>Name</entry>
             <entry>Default Color</entry>
-=======
-  <sect2 id="keywords-functions">
-    <title>Functions</title>
-
-    <table id="table-keywords-funcions">
-      <title>Keyword Functions</title>
-      <tgroup cols="4">
-        <thead>
-          <row>
-            <entry>Menus</entry>
-            <entry>Default Key</entry>
-            <entry>Function</entry>
->>>>>>> 8dd3a3e1
             <entry>Description</entry>
           </row>
         </thead>
         <tbody>
           <row>
-<<<<<<< HEAD
             <entry><literal>sidebar_divider</literal></entry>
             <entry>default</entry>
             <entry>The dividing line between the Sidebar and the Index/Pager panels</entry>
@@ -11932,17 +11836,10 @@
             <entry><literal>sidebar_spoolfile</literal></entry>
             <entry>default</entry>
             <entry>Mailbox that receives incoming mail</entry>
-=======
-            <entry>index,pager</entry>
-            <entry>y</entry>
-            <entry><literal>&lt;edit-label&gt;</literal></entry>
-            <entry>add, change, or delete a message's label</entry>
->>>>>>> 8dd3a3e1
           </row>
         </tbody>
       </tgroup>
     </table>
-<<<<<<< HEAD
 
     <para>
     If the <literal>sidebar_indicator</literal> color isn't set, then the default Mutt
@@ -11955,25 +11852,6 @@
 
     <table id="table-sidebar-sort">
       <title>Sidebar Sort</title>
-=======
-  </sect2>
-
-<!--
-  <sect2 id="keywords-commands">
-    <title>Commands</title>
-  </sect2>
-
-  <sect2 id="keywords-colors">
-    <title>Colors</title>
-    <para>None</para>
-  </sect2>
--->
-
-  <sect2 id="keywords-sort">
-    <title>Sort</title>
-    <table id="table-keywords-sort">
-      <title>Keywords Sort</title>
->>>>>>> 8dd3a3e1
       <tgroup cols="2">
         <thead>
           <row>
@@ -11983,7 +11861,6 @@
         </thead>
         <tbody>
           <row>
-<<<<<<< HEAD
             <entry><literal>alpha</literal></entry>
             <entry>Alphabetically by path</entry>
           </row>
@@ -12010,34 +11887,21 @@
           <row>
             <entry><literal>unsorted</literal></entry>
             <entry>Do not resort the paths</entry>
-=======
-            <entry><literal>label</literal></entry>
-            <entry>Sort by label</entry>
->>>>>>> 8dd3a3e1
           </row>
         </tbody>
       </tgroup>
     </table>
   </sect2>
 
-<<<<<<< HEAD
   <sect2 id="sidebar-muttrc">
     <title>Muttrc</title>
 <screen>
 <emphasis role="comment"># This is a complete list of sidebar-related configuration.
-=======
-  <sect2 id="keywords-muttrc">
-    <title>Muttrc</title>
-
-<screen>
-<emphasis role="comment"># This is a complete list of keywords-related configuration.
->>>>>>> 8dd3a3e1
  
 # --------------------------------------------------------------------------
 # VARIABLES - shown with their default values
 # --------------------------------------------------------------------------
  
-<<<<<<< HEAD
 # Should the Sidebar be shown?</emphasis>
 set sidebar_visible = no
  
@@ -12091,22 +11955,11 @@
 #       path     - mailbox path
 #       unsorted - do not sort the mailboxes</emphasis>
 set sidebar_sort_method = 'unsorted'
-=======
-# Should Mutt save the keywords to whatever keyword it came from?</emphasis>
-set keywords_legacy = yes
- 
-<emphasis role="comment"># Should Mutt use the "Keywords:" header?</emphasis>
-set keywords_standard = no
- 
-<emphasis role="comment"># How should the keywords be separated?</emphasis>
-set xlabel_delimiter = ""
->>>>>>> 8dd3a3e1
  
 <emphasis role="comment"># --------------------------------------------------------------------------
 # FUNCTIONS - shown with an example mapping
 # --------------------------------------------------------------------------
  
-<<<<<<< HEAD
 # Move the highlight to the previous mailbox</emphasis>
 bind index,pager \Cp sidebar-prev
  
@@ -12155,10 +12008,6 @@
  
 <emphasis role="comment"># Color to give mailboxes containing new mail</emphasis>
 color sidebar_new green black
-=======
-# Bind 'y' to edit labels/keywords</emphasis>
-bind index,pager y edit-label
->>>>>>> 8dd3a3e1
  
 <emphasis role="comment"># --------------------------------------------------------------------------
  
@@ -12166,7 +12015,6 @@
 </screen>
   </sect2>
 
-<<<<<<< HEAD
   <sect2 id="sidebar-see-also">
     <title>See Also</title>
 
@@ -12196,36 +12044,11 @@
     <listitem><para>Steve Kemp <email>steve@steve.org.uk</email></para></listitem>
     <listitem><para>Terry Chan <email>tchan@lunar-linux.org</email></para></listitem>
     <listitem><para>Tyler Earnest <email>tylere@rne.st</email></para></listitem>
-=======
-  <sect2 id="keywords-see-also">
-    <title>See Also</title>
-
-    <itemizedlist>
-      <listitem><para><ulink url="https://github.com/neomutt/neomutt/wiki">NeoMutt Project</ulink></para></listitem>
-      <listitem><para><link linkend="index-format">$index_format</link></para></listitem>
-      <listitem><para><link linkend="index-color">index-color patch</link></para></listitem>
-      <listitem><para><link linkend="folder-hook">folder-hook</link></para></listitem>
-    </itemizedlist>
-  </sect2>
-
-  <sect2 id="keywords-known-bugs">
-    <title>Known Bugs</title>
-    <para>
-      None
-    </para>
-  </sect2>
-
-  <sect2 id="keywords-credits">
-    <title>Credits</title>
-    <itemizedlist>
-    <listitem><para>David Champion <email>dgc@uchicago.edu</email></para></listitem>
->>>>>>> 8dd3a3e1
     <listitem><para>Richard Russon <email>rich@flatcap.org</email></para></listitem>
     </itemizedlist>
   </sect2>
 </sect1>
 
-<<<<<<< HEAD
 <sect1 id="skip-quoted-patch">
 	<title>Skip-Quoted Patch</title>
 	<subtitle>Leave some context visible</subtitle>
@@ -12826,8 +12649,6 @@
 	</sect2>
 </sect1>
 
-=======
->>>>>>> 8dd3a3e1
 </chapter>
 
 <chapter id="security">
