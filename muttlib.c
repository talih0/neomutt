/*
 * Copyright (C) 1996-2000,2007,2010,2013 Michael R. Elkins <me@mutt.org>
 * Copyright (C) 1999-2008 Thomas Roessler <roessler@does-not-exist.org>
 * 
 *     This program is free software; you can redistribute it and/or modify
 *     it under the terms of the GNU General Public License as published by
 *     the Free Software Foundation; either version 2 of the License, or
 *     (at your option) any later version.
 * 
 *     This program is distributed in the hope that it will be useful,
 *     but WITHOUT ANY WARRANTY; without even the implied warranty of
 *     MERCHANTABILITY or FITNESS FOR A PARTICULAR PURPOSE.  See the
 *     GNU General Public License for more details.
 * 
 *     You should have received a copy of the GNU General Public License
 *     along with this program; if not, write to the Free Software
 *     Foundation, Inc., 51 Franklin Street, Fifth Floor, Boston, MA  02110-1301, USA.
 */ 

#if HAVE_CONFIG_H
# include "config.h"
#endif

#include "mutt.h"
#include "mutt_curses.h"
#include "mime.h"
#include "mailbox.h"
#include "mx.h"
#include "url.h"

#ifdef USE_IMAP
#include "imap.h"
#endif

#include "mutt_crypt.h"

#include <string.h>
#include <ctype.h>
#include <unistd.h>
#ifdef HAVE_SYS_SYSCALL_H
#include <sys/syscall.h>
#endif
#include <stdlib.h>
#include <sys/wait.h>
#include <errno.h>
#include <sys/stat.h>
#include <fcntl.h>
#include <time.h>
#include <sys/types.h>
#include <utime.h>

BODY *mutt_new_body (void)
{
  BODY *p = (BODY *) safe_calloc (1, sizeof (BODY));
    
  p->disposition = DISPATTACH;
  p->use_disp = 1;
  return (p);
}


/* Modified by blong to accept a "suggestion" for file name.  If
 * that file exists, then construct one with unique name but 
 * keep any extension.  This might fail, I guess.
 * Renamed to mutt_adv_mktemp so I only have to change where it's
 * called, and not all possible cases.
 */
void mutt_adv_mktemp (char *s, size_t l)
{
  char prefix[_POSIX_PATH_MAX];
  char *suffix;
  struct stat sb;

  if (s[0] == '\0')
  {
    mutt_mktemp (s, l);
  }
  else
  {
    strfcpy (prefix, s, sizeof (prefix));
    mutt_sanitize_filename (prefix, 1);
    snprintf (s, l, "%s/%s", NONULL (Tempdir), prefix);
    if (lstat (s, &sb) == -1 && errno == ENOENT)
      return;

    if ((suffix = strrchr (prefix, '.')) != NULL)
    {
      *suffix = 0;
      ++suffix;
    }
    mutt_mktemp_pfx_sfx (s, l, prefix, suffix);
  }
}

/* create a send-mode duplicate from a receive-mode body */

int mutt_copy_body (FILE *fp, BODY **tgt, BODY *src)
{
  char tmp[_POSIX_PATH_MAX];
  BODY *b;

  PARAMETER *par, **ppar;
  
  short use_disp;

  if (src->filename)
  {
    use_disp = 1;
    strfcpy (tmp, src->filename, sizeof (tmp));
  }
  else
  {
    use_disp = 0;
    tmp[0] = '\0';
  }

  mutt_adv_mktemp (tmp, sizeof (tmp));
  if (mutt_save_attachment (fp, src, tmp, 0, NULL) == -1)
    return -1;
      
  *tgt = mutt_new_body ();
  b = *tgt;

  memcpy (b, src, sizeof (BODY));
  b->parts = NULL;
  b->next  = NULL;

  b->filename = safe_strdup (tmp);
  b->use_disp = use_disp;
  b->unlink = 1;

  if (mutt_is_text_part (b))
    b->noconv = 1;

  b->xtype = safe_strdup (b->xtype);
  b->subtype = safe_strdup (b->subtype);
  b->form_name = safe_strdup (b->form_name);
  b->filename = safe_strdup (b->filename);
  b->d_filename = safe_strdup (b->d_filename);
  b->description = safe_strdup (b->description);

  /* 
   * we don't seem to need the HEADER structure currently.
   * XXX - this may change in the future
   */

  if (b->hdr) b->hdr = NULL;
  
  /* copy parameters */
  for (par = b->parameter, ppar = &b->parameter; par; ppar = &(*ppar)->next, par = par->next)
  {
    *ppar = mutt_new_parameter ();
    (*ppar)->attribute = safe_strdup (par->attribute);
    (*ppar)->value = safe_strdup (par->value);
  }

  mutt_stamp_attachment (b);
  
  return 0;
}



void mutt_free_body (BODY **p)
{
  BODY *a = *p, *b;

  while (a)
  {
    b = a;
    a = a->next; 

    if (b->parameter)
      mutt_free_parameter (&b->parameter);
    if (b->filename)
    {
      if (b->unlink)
	unlink (b->filename);
      dprint (1, (debugfile, "mutt_free_body: %sunlinking %s.\n",
	    b->unlink ? "" : "not ", b->filename));
    }

    FREE (&b->filename);
    FREE (&b->d_filename);
    FREE (&b->charset);
    FREE (&b->content);
    FREE (&b->xtype);
    FREE (&b->subtype);
    FREE (&b->description);
    FREE (&b->form_name);

    if (b->hdr)
    {
      /* Don't free twice (b->hdr->content = b->parts) */
      b->hdr->content = NULL;
      mutt_free_header(&b->hdr);
    }

    if (b->parts)
      mutt_free_body (&b->parts);

    FREE (&b);
  }

  *p = 0;
}

void mutt_free_parameter (PARAMETER **p)
{
  PARAMETER *t = *p;
  PARAMETER *o;

  while (t)
  {
    FREE (&t->attribute);
    FREE (&t->value);
    o = t;
    t = t->next;
    FREE (&o);
  }
  *p = 0;
}

LIST *mutt_add_list (LIST *head, const char *data)
{
  size_t len = mutt_strlen (data);

  return mutt_add_list_n (head, data, len ? len + 1 : 0);
}

LIST *mutt_add_list_n (LIST *head, const void *data, size_t len)
{
  LIST *tmp;
  
  for (tmp = head; tmp && tmp->next; tmp = tmp->next)
    ;
  if (tmp)
  {
    tmp->next = safe_malloc (sizeof (LIST));
    tmp = tmp->next;
  }
  else
    head = tmp = safe_malloc (sizeof (LIST));
  
  tmp->data = safe_malloc (len);
  if (len)
    memcpy (tmp->data, data, len);
  tmp->next = NULL;
  return head;
}

LIST *mutt_find_list (LIST *l, const char *data)
{
  LIST *p = l;

  while (p)
  {
    if (data == p->data)
      return p;
    if (data && p->data && mutt_strcmp (p->data, data) == 0)
      return p;
    p = p->next;
  }
  return NULL;
}

int mutt_remove_from_rx_list (RX_LIST **l, const char *str)
{
  RX_LIST *p, *last = NULL;
  int rv = -1;

  if (mutt_strcmp ("*", str) == 0)
  {
    mutt_free_rx_list (l);    /* ``unCMD *'' means delete all current entries */
    rv = 0;
  }
  else
  {
    p = *l;
    last = NULL;
    while (p)
    {
      if (ascii_strcasecmp (str, p->rx->pattern) == 0)
      {
	mutt_free_regexp (&p->rx);
	if (last)
	  last->next = p->next;
	else
	  (*l) = p->next;
	FREE (&p);
	rv = 0;
      }
      else
      {
	last = p;
	p = p->next;
      }
    }
  }
  return (rv);
}

void mutt_free_list (LIST **list)
{
  LIST *p;
  
  if (!list) return;
  while (*list)
  {
    p = *list;
    *list = (*list)->next;
    FREE (&p->data);
    FREE (&p);
  }
}

HEADER *mutt_dup_header(HEADER *h)
{
  HEADER *hnew;

  hnew = mutt_new_header();
  memcpy(hnew, h, sizeof (HEADER));
  return hnew;
}

void mutt_free_header (HEADER **h)
{
  if(!h || !*h) return;
  mutt_free_envelope (&(*h)->env);
  mutt_free_body (&(*h)->content);
  FREE (&(*h)->maildir_flags);
  FREE (&(*h)->tree);
  FREE (&(*h)->path);
#ifdef MIXMASTER
  mutt_free_list (&(*h)->chain);
#endif
#if defined USE_POP || defined USE_IMAP || defined USE_NNTP
  FREE (&(*h)->data);
#endif
  FREE (h);		/* __FREE_CHECKED__ */
}

/* returns true if the header contained in "s" is in list "t" */
int mutt_matches_ignore (const char *s, LIST *t)
{
  for (; t; t = t->next)
  {
    if (!ascii_strncasecmp (s, t->data, mutt_strlen (t->data)) || *t->data == '*')
      return 1;
  }
  return 0;
}

/* prepend the path part of *path to *link */
void mutt_expand_link (char *newpath, const char *path, const char *link)
{
  const char *lb = NULL;
  size_t len;

  /* link is full path */
  if (*link == '/')
  {
    strfcpy (newpath, link, _POSIX_PATH_MAX);
    return;
  }

  if ((lb = strrchr (path, '/')) == NULL)
  {
    /* no path in link */
    strfcpy (newpath, link, _POSIX_PATH_MAX);
    return;
  }

  len = lb - path + 1;
  memcpy (newpath, path, len);
  strfcpy (newpath + len, link, _POSIX_PATH_MAX - len);
}

char *mutt_expand_path (char *s, size_t slen)
{
  return _mutt_expand_path (s, slen, 0);
}

char *_mutt_expand_path (char *s, size_t slen, int rx)
{
  char p[_POSIX_PATH_MAX] = "";
  char q[_POSIX_PATH_MAX] = "";
  char tmp[_POSIX_PATH_MAX];
  char *t;

  char *tail = ""; 

  int recurse = 0;
  
  do 
  {
    recurse = 0;

    switch (*s)
    {
      case '~':
      {
	if (*(s + 1) == '/' || *(s + 1) == 0)
	{
	  strfcpy (p, NONULL(Homedir), sizeof (p));
	  tail = s + 1;
	}
	else
	{
	  struct passwd *pw;
	  if ((t = strchr (s + 1, '/'))) 
	    *t = 0;

	  if ((pw = getpwnam (s + 1)))
	  {
	    strfcpy (p, pw->pw_dir, sizeof (p));
	    if (t)
	    {
	      *t = '/';
	      tail = t;
	    }
	    else
	      tail = "";
	  }
	  else
	  {
	    /* user not found! */
	    if (t)
	      *t = '/';
	    *p = '\0';
	    tail = s;
	  }
	}
      }
      break;
      
      case '=':
      case '+':    
      {
#ifdef USE_IMAP
	/* if folder = {host} or imap[s]://host/: don't append slash */
	if (mx_is_imap (NONULL (Maildir)) &&
	    (Maildir[strlen (Maildir) - 1] == '}' ||
	     Maildir[strlen (Maildir) - 1] == '/'))
	  strfcpy (p, NONULL (Maildir), sizeof (p));
	else
#endif
	if (Maildir && *Maildir && Maildir[strlen (Maildir) - 1] == '/')
	  strfcpy (p, NONULL (Maildir), sizeof (p));
	else
	  snprintf (p, sizeof (p), "%s/", NONULL (Maildir));
	
	tail = s + 1;
      }
      break;
      
      /* elm compatibility, @ expands alias to user name */
    
      case '@':
      {
	HEADER *h;
	ADDRESS *alias;
	
	if ((alias = mutt_lookup_alias (s + 1)))
	{
	  h = mutt_new_header();
	  h->env = mutt_new_envelope();
	  h->env->from = h->env->to = alias;
	  mutt_default_save (p, sizeof (p), h);
	  h->env->from = h->env->to = NULL;
	  mutt_free_header (&h);
	  /* Avoid infinite recursion if the resulting folder starts with '@' */
	  if (*p != '@')
	    recurse = 1;
	  
	  tail = "";
	}
      }
      break;
      
      case '>':
      {
	strfcpy (p, NONULL(Inbox), sizeof (p));
	tail = s + 1;
      }
      break;
      
      case '<':
      {
	strfcpy (p, NONULL(Outbox), sizeof (p));
	tail = s + 1;
      }
      break;
      
      case '!':
      {
	if (*(s+1) == '!')
	{
	  strfcpy (p, NONULL(LastFolder), sizeof (p));
	  tail = s + 2;
	}
	else 
	{
	  strfcpy (p, NONULL(Spoolfile), sizeof (p));
	  tail = s + 1;
	}
      }
      break;
      
      case '-':
      {
	strfcpy (p, NONULL(LastFolder), sizeof (p));
	tail = s + 1;
      }
      break;
      
      case '^':        
      {
	strfcpy (p, NONULL(CurrentFolder), sizeof (p));
	tail = s + 1;
      }
      break;

      default:
      {
	*p = '\0';
	tail = s;
      }
    }

    if (rx && *p && !recurse)
    {
      mutt_rx_sanitize_string (q, sizeof (q), p);
      snprintf (tmp, sizeof (tmp), "%s%s", q, tail);
    }
    else
      snprintf (tmp, sizeof (tmp), "%s%s", p, tail);
    
    strfcpy (s, tmp, slen);
  }
  while (recurse);

#ifdef USE_IMAP
  /* Rewrite IMAP path in canonical form - aids in string comparisons of
   * folders. May possibly fail, in which case s should be the same. */
  if (mx_is_imap (s))
    imap_expand_path (s, slen);
#endif

  return (s);
}

/* Extract the real name from /etc/passwd's GECOS field.
 * When set, honor the regular expression in GecosMask,
 * otherwise assume that the GECOS field is a 
 * comma-separated list.
 * Replace "&" by a capitalized version of the user's login
 * name.
 */

char *mutt_gecos_name (char *dest, size_t destlen, struct passwd *pw)
{
  regmatch_t pat_match[1];
  size_t pwnl;
  int idx;
  char *p;
  
  if (!pw || !pw->pw_gecos) 
    return NULL;

  memset (dest, 0, destlen);
  
  if (GecosMask.rx)
  {
    if (regexec (GecosMask.rx, pw->pw_gecos, 1, pat_match, 0) == 0)
      strfcpy (dest, pw->pw_gecos + pat_match[0].rm_so, 
	       MIN (pat_match[0].rm_eo - pat_match[0].rm_so + 1, destlen));
  }
  else if ((p = strchr (pw->pw_gecos, ',')))
    strfcpy (dest, pw->pw_gecos, MIN (destlen, p - pw->pw_gecos + 1));
  else
    strfcpy (dest, pw->pw_gecos, destlen);

  pwnl = strlen (pw->pw_name);

  for (idx = 0; dest[idx]; idx++)
  {
    if (dest[idx] == '&')
    {
      memmove (&dest[idx + pwnl], &dest[idx + 1],
	       MAX((ssize_t)(destlen - idx - pwnl - 1), 0));
      memcpy (&dest[idx], pw->pw_name, MIN(destlen - idx - 1, pwnl));
      dest[idx] = toupper ((unsigned char) dest[idx]);
    }
  }
      
  return dest;
}
  

char *mutt_get_parameter (const char *s, PARAMETER *p)
{
  for (; p; p = p->next)
    if (ascii_strcasecmp (s, p->attribute) == 0)
      return (p->value);

  return NULL;
}

void mutt_set_parameter (const char *attribute, const char *value, PARAMETER **p)
{
  PARAMETER *q;

  if (!value)
  {
    mutt_delete_parameter (attribute, p);
    return;
  }
  
  for(q = *p; q; q = q->next)
  {
    if (ascii_strcasecmp (attribute, q->attribute) == 0)
    {
      mutt_str_replace (&q->value, value);
      return;
    }
  }
  
  q = mutt_new_parameter();
  q->attribute = safe_strdup(attribute);
  q->value = safe_strdup(value);
  q->next = *p;
  *p = q;
}

void mutt_delete_parameter (const char *attribute, PARAMETER **p)
{
  PARAMETER *q;
  
  for (q = *p; q; p = &q->next, q = q->next)
  {
    if (ascii_strcasecmp (attribute, q->attribute) == 0)
    {
      *p = q->next;
      q->next = NULL;
      mutt_free_parameter (&q);
      return;
    }
  }
}

/* returns 1 if Mutt can't display this type of data, 0 otherwise */
int mutt_needs_mailcap (BODY *m)
{
  switch (m->type)
  {
    case TYPETEXT:
      /* we can display any text, overridable by auto_view */
      return 0;
      break;

    case TYPEAPPLICATION:
      if((WithCrypto & APPLICATION_PGP) && mutt_is_application_pgp(m))
	return 0;
      if((WithCrypto & APPLICATION_SMIME) && mutt_is_application_smime(m))
	return 0;
      break;

    case TYPEMULTIPART:
    case TYPEMESSAGE:
      return 0;
  }

  return 1;
}

int mutt_is_text_part (BODY *b)
{
  int t = b->type;
  char *s = b->subtype;
  
  if ((WithCrypto & APPLICATION_PGP) && mutt_is_application_pgp (b))
    return 0;

  if (t == TYPETEXT)
    return 1;

  if (t == TYPEMESSAGE)
  {
    if (!ascii_strcasecmp ("delivery-status", s))
      return 1;
  }

  if ((WithCrypto & APPLICATION_PGP) && t == TYPEAPPLICATION)
  {
    if (!ascii_strcasecmp ("pgp-keys", s))
      return 1;
  }

  return 0;
}

void mutt_free_envelope (ENVELOPE **p)
{
  if (!*p) return;
  rfc822_free_address (&(*p)->return_path);
  rfc822_free_address (&(*p)->from);
  rfc822_free_address (&(*p)->to);
  rfc822_free_address (&(*p)->cc);
  rfc822_free_address (&(*p)->bcc);
  rfc822_free_address (&(*p)->sender);
  rfc822_free_address (&(*p)->reply_to);
  rfc822_free_address (&(*p)->mail_followup_to);

  FREE (&(*p)->list_post);
  FREE (&(*p)->subject);
  /* real_subj is just an offset to subject and shouldn't be freed */
  FREE (&(*p)->message_id);
  FREE (&(*p)->supersedes);
  FREE (&(*p)->date);
<<<<<<< HEAD
=======
  FREE (&(*p)->x_label);
  FREE (&(*p)->organization);
#ifdef USE_NNTP
  FREE (&(*p)->newsgroups);
  FREE (&(*p)->xref);
  FREE (&(*p)->followup_to);
  FREE (&(*p)->x_comment_to);
#endif
>>>>>>> e7025d1c

  mutt_buffer_free (&(*p)->spam);

  mutt_free_list (&(*p)->references);
  mutt_free_list (&(*p)->in_reply_to);
  mutt_free_list (&(*p)->userhdrs);
  mutt_label_ref_dec ((*p));
  mutt_free_list (&(*p)->labels);
  FREE (p);		/* __FREE_CHECKED__ */
}

/* move all the headers from extra not present in base into base */
void mutt_merge_envelopes(ENVELOPE* base, ENVELOPE** extra)
{
  /* copies each existing element if necessary, and sets the element
  * to NULL in the source so that mutt_free_envelope doesn't leave us
  * with dangling pointers. */
#define MOVE_ELEM(h) if (!base->h) { base->h = (*extra)->h; (*extra)->h = NULL; }
  MOVE_ELEM(return_path);
  MOVE_ELEM(from);
  MOVE_ELEM(to);
  MOVE_ELEM(cc);
  MOVE_ELEM(bcc);
  MOVE_ELEM(sender);
  MOVE_ELEM(reply_to);
  MOVE_ELEM(mail_followup_to);
  MOVE_ELEM(list_post);
  MOVE_ELEM(message_id);
  MOVE_ELEM(supersedes);
  MOVE_ELEM(date);
  MOVE_ELEM(labels);
  if (!base->refs_changed)
  {
    MOVE_ELEM(references);
  }
  if (!base->irt_changed)
  {
    MOVE_ELEM(in_reply_to);
  }
  
  /* real_subj is subordinate to subject */
  if (!base->subject)
  {
    base->subject = (*extra)->subject;
    base->real_subj = (*extra)->real_subj;
    (*extra)->subject = NULL;
    (*extra)->real_subj = NULL;
  }
  /* spam and user headers should never be hashed, and the new envelope may
    * have better values. Use new versions regardless. */
  mutt_buffer_free (&base->spam);
  mutt_free_list (&base->userhdrs);
  MOVE_ELEM(spam);
  MOVE_ELEM(userhdrs);
#undef MOVE_ELEM
  
  mutt_free_envelope(extra);
}

static FILE *frandom;

void mutt_randbuf(void *out, size_t len)
{
  if (len > 1048576) {
    mutt_error (_("mutt_randbuf len=%zu"), len);
    exit(1);
  }
  /* XXX switch to HAVE_GETRANDOM and getrandom() in about 2017 */
#if defined(SYS_getrandom) && defined(__linux__)
  long ret;
  do {
    ret = syscall(SYS_getrandom, out, len, 0, 0, 0, 0);
  } while ((ret == -1) && (errno == EINTR));
  if (ret == len) return;
  /* let's try urandom in case we're on an old kernel, or the user has
   * configured selinux, seccomp or something to not allow getrandom */
#endif
  if (frandom == NULL) {
    frandom = fopen("/dev/urandom", "rb");
    if (frandom == NULL) {
      mutt_error (_("open /dev/urandom: %s"), strerror(errno));
      exit(1);
    }
    setbuf(frandom, NULL);
  }
  if (fread(out, 1, len, frandom) != len) {
    mutt_error (_("read /dev/urandom: %s"), strerror(errno));
    exit(1);
  }
}

static const unsigned char base32[] = "abcdefghijklmnopqrstuvwxyz234567";

void mutt_rand_base32(void *out, size_t len)
{
  size_t pos;
  uint8_t *p = out;

  mutt_randbuf(p, len);
  for (pos = 0; pos < len; pos++)
    p[pos] = base32[p[pos] % 32];
}

uint32_t mutt_rand32(void)
{
  uint32_t ret;

  mutt_randbuf(&ret, sizeof(ret));
  return ret;
}

uint64_t mutt_rand64(void)
{
  uint64_t ret;

  mutt_randbuf(&ret, sizeof(ret));
  return ret;
}


void _mutt_mktemp (char *s, size_t slen, const char *prefix, const char *suffix,
                   const char *src, int line)
{
  size_t n = snprintf (s, slen, "%s/%s-%s-%d-%d-%" PRIu64 "%s%s",
      NONULL (Tempdir), NONULL (prefix), NONULL (Hostname),
      (int) getuid (), (int) getpid (), mutt_rand64(),
      suffix ? "." : "", NONULL (suffix));
  if (n >= slen)
    dprint (1, (debugfile, "%s:%d: ERROR: insufficient buffer space to hold temporary filename! slen=%zu but need %zu\n",
	    src, line, slen, n));
  dprint (3, (debugfile, "%s:%d: mutt_mktemp returns \"%s\".\n", src, line, s));
  if (unlink (s) && errno != ENOENT)
    dprint (1, (debugfile, "%s:%d: ERROR: unlink(\"%s\"): %s (errno %d)\n", src, line, s, strerror (errno), errno));
}

void mutt_free_alias (ALIAS **p)
{
  ALIAS *t;

  while (*p)
  {
    t = *p;
    *p = (*p)->next;
    mutt_alias_delete_reverse (t);
    FREE (&t->name);
    rfc822_free_address (&t->addr);
    FREE (&t);
  }
}

/* collapse the pathname using ~ or = when possible */
void mutt_pretty_mailbox (char *s, size_t buflen)
{
  char *p = s, *q = s;
  size_t len;
  url_scheme_t scheme;
  char tmp[PATH_MAX];

  scheme = url_check_scheme (s);

#ifdef USE_IMAP
  if (scheme == U_IMAP || scheme == U_IMAPS)
  {
    imap_pretty_mailbox (s);
    return;
  }
#endif

  /* if s is an url, only collapse path component */
  if (scheme != U_UNKNOWN)
  {
    p = strchr(s, ':')+1;
    if (!strncmp (p, "//", 2))
      q = strchr (p+2, '/');
    if (!q)
      q = strchr (p, '\0');
    p = q;
  }

  /* cleanup path */
  if (strstr (p, "//") || strstr (p, "/./"))
  {
    /* first attempt to collapse the pathname, this is more
     * lightweight than realpath() and doesn't resolve links
     */
    while (*p)
    {
      if (*p == '/' && p[1] == '/')
      {
	*q++ = '/';
	p += 2;
      }
      else if (p[0] == '/' && p[1] == '.' && p[2] == '/')
      {
	*q++ = '/';
	p += 3;
      }
      else
	*q++ = *p++;
    }
    *q = 0;
  }
  else if (strstr (p, "..") && 
	   (scheme == U_UNKNOWN || scheme == U_FILE) &&
	   realpath (p, tmp))
    strfcpy (p, tmp, buflen - (p - s));

  if (mutt_strncmp (s, Maildir, (len = mutt_strlen (Maildir))) == 0 &&
      s[len] == '/')
  {
    *s++ = '=';
    memmove (s, s + len, mutt_strlen (s + len) + 1);
  }
  else if (mutt_strncmp (s, Homedir, (len = mutt_strlen (Homedir))) == 0 &&
	   s[len] == '/')
  {
    *s++ = '~';
    memmove (s, s + len - 1, mutt_strlen (s + len - 1) + 1);
  }
}

void mutt_pretty_size (char *s, size_t len, LOFF_T n)
{
  if (n == 0)
    strfcpy (s, "0K", len);
  else if (n < 10189) /* 0.1K - 9.9K */
    snprintf (s, len, "%3.1fK", (n < 103) ? 0.1 : n / 1024.0);
  else if (n < 1023949) /* 10K - 999K */
  {
    /* 51 is magic which causes 10189/10240 to be rounded up to 10 */
    snprintf (s, len, OFF_T_FMT "K", (n + 51) / 1024);
  }
  else if (n < 10433332) /* 1.0M - 9.9M */
    snprintf (s, len, "%3.1fM", n / 1048576.0);
  else /* 10M+ */
  {
    /* (10433332 + 52428) / 1048576 = 10 */
    snprintf (s, len, OFF_T_FMT "M", (n + 52428) / 1048576);
  }
}

void mutt_expand_file_fmt (char *dest, size_t destlen, const char *fmt, const char *src)
{
  char tmp[LONG_STRING];
  
  mutt_quote_filename (tmp, sizeof (tmp), src);
  mutt_expand_fmt (dest, destlen, fmt, tmp);
}

void mutt_expand_fmt (char *dest, size_t destlen, const char *fmt, const char *src)
{
  const char *p;
  char *d;
  size_t slen;
  int found = 0;

  slen = mutt_strlen (src);
  destlen--;
  
  for (p = fmt, d = dest; destlen && *p; p++)
  {
    if (*p == '%') 
    {
      switch (p[1])
      {
	case '%':
	  *d++ = *p++;
	  destlen--;
	  break;
	case 's':
	  found = 1;
	  strfcpy (d, src, destlen + 1);
	  d       += destlen > slen ? slen : destlen;
	  destlen -= destlen > slen ? slen : destlen;
	  p++;
	  break;
	default:
	  *d++ = *p; 
	  destlen--;
	  break;
      }
    }
    else
    {
      *d++ = *p;
      destlen--;
    }
  }
  
  *d = '\0';
  
  if (!found && destlen > 0)
  {
    safe_strcat (dest, destlen, " ");
    safe_strcat (dest, destlen, src);
  }
  
}

/* return 0 on success, -1 on abort, 1 on error */
int mutt_check_overwrite (const char *attname, const char *path,
				char *fname, size_t flen, int *append, char **directory) 
{
  int rc = 0;
  char tmp[_POSIX_PATH_MAX];
  struct stat st;

  strfcpy (fname, path, flen);
  if (access (fname, F_OK) != 0)
    return 0;
  if (stat (fname, &st) != 0)
    return -1;
  if (S_ISDIR (st.st_mode))
  {
    if (directory)
    {
      switch (mutt_multi_choice
      /* L10N:
         Means "The path you specified as the destination file is a directory."
         See the msgid "Save to file: " (alias.c, recvattach.c) */
	      (_("File is a directory, save under it? [(y)es, (n)o, (a)ll]"), _("yna")))
      {
	case 3:		/* all */
	  mutt_str_replace (directory, fname);
	  break;
	case 1:		/* yes */
	  FREE (directory);		/* __FREE_CHECKED__ */
	  break;
	case -1:	/* abort */
	  FREE (directory); 		/* __FREE_CHECKED__ */
	  return -1;
	case  2:	/* no */
	  FREE (directory);		/* __FREE_CHECKED__ */
	  return 1;
      }
    }
    /* L10N:
       Means "The path you specified as the destination file is a directory."
       See the msgid "Save to file: " (alias.c, recvattach.c) */
    else if ((rc = mutt_yesorno (_("File is a directory, save under it?"), MUTT_YES)) != MUTT_YES)
      return (rc == MUTT_NO) ? 1 : -1;

    strfcpy (tmp, mutt_basename (NONULL (attname)), sizeof (tmp));
    if (mutt_get_field (_("File under directory: "), tmp, sizeof (tmp),
                                    MUTT_FILE | MUTT_CLEAR) != 0 || !tmp[0])
      return (-1);
    mutt_concat_path (fname, path, tmp, flen);
  }
  
  if (*append == 0 && access (fname, F_OK) == 0)
  {
    switch (mutt_multi_choice
	    (_("File exists, (o)verwrite, (a)ppend, or (c)ancel?"), _("oac")))
    {
      case -1: /* abort */
        return -1;
      case 3:  /* cancel */
	return 1;

      case 2: /* append */
        *append = MUTT_SAVE_APPEND;
        break;
      case 1: /* overwrite */
        *append = MUTT_SAVE_OVERWRITE;
        break;
    }
  }
  return 0;
}

void mutt_save_path (char *d, size_t dsize, ADDRESS *a)
{
  if (a && a->mailbox)
  {
    strfcpy (d, a->mailbox, dsize);
    if (!option (OPTSAVEADDRESS))
    {
      char *p;

      if ((p = strpbrk (d, "%@")))
	*p = 0;
    }
    mutt_strlower (d);
  }
  else
    *d = 0;
}

void mutt_safe_path (char *s, size_t l, ADDRESS *a)
{
  char *p;

  mutt_save_path (s, l, a);
  for (p = s; *p; p++)
    if (*p == '/' || ISSPACE (*p) || !IsPrint ((unsigned char) *p))
      *p = '_';
}


void mutt_FormatString (char *dest,		/* output buffer */
			size_t destlen,		/* output buffer len */
			size_t col,		/* starting column (nonzero when called recursively) */
                        int cols,               /* maximum columns */
			const char *src,	/* template string */
			format_t *callback,	/* callback for processing */
			unsigned long data,	/* callback data */
			format_flag flags)	/* callback flags */
{
  char prefix[SHORT_STRING], buf[LONG_STRING], *cp, *wptr = dest, ch;
  char ifstring[SHORT_STRING], elsestring[SHORT_STRING];
  size_t wlen, count, len, wid;
  pid_t pid;
  FILE *filter;
  int n;
  char *recycler;

  prefix[0] = '\0';
  destlen--; /* save room for the terminal \0 */
  wlen = ((flags & MUTT_FORMAT_ARROWCURSOR) && option (OPTARROWCURSOR)) ? 3 : 0;
  col += wlen;

  if ((flags & MUTT_FORMAT_NOFILTER) == 0)
  {
    int off = -1;

    /* Do not consider filters if no pipe at end */
    n = mutt_strlen(src);
    if (n > 1 && src[n-1] == '|')
    {
      /* Scan backwards for backslashes */
      off = n;
      while (off > 0 && src[off-2] == '\\')
        off--;
    }

    /* If number of backslashes is even, the pipe is real. */
    /* n-off is the number of backslashes. */
    if (off > 0 && ((n-off) % 2) == 0)
    {
      BUFFER *srcbuf, *word, *command;
      char    srccopy[LONG_STRING];
#ifdef DEBUG
      int     i = 0;
#endif

      dprint(3, (debugfile, "fmtpipe = %s\n", src));

      strncpy(srccopy, src, n);
      srccopy[n-1] = '\0';

      /* prepare BUFFERs */
      srcbuf = mutt_buffer_from (srccopy);
      srcbuf->dptr = srcbuf->data;
      word = mutt_buffer_new ();
      command = mutt_buffer_new ();

      /* Iterate expansions across successive arguments */
      do {
        char *p;

        /* Extract the command name and copy to command line */
        dprint(3, (debugfile, "fmtpipe +++: %s\n", srcbuf->dptr));
        if (word->data)
          *word->data = '\0';
        mutt_extract_token(word, srcbuf, 0);
        dprint(3, (debugfile, "fmtpipe %2d: %s\n", i++, word->data));
        mutt_buffer_addch(command, '\'');
        mutt_FormatString(buf, sizeof(buf), 0, cols, word->data, callback, data,
                          flags | MUTT_FORMAT_NOFILTER);
        for (p = buf; p && *p; p++)
        {
          if (*p == '\'')
            /* shell quoting doesn't permit escaping a single quote within
             * single-quoted material.  double-quoting instead will lead
             * shell variable expansions, so break out of the single-quoted
             * span, insert a double-quoted single quote, and resume. */
            mutt_buffer_addstr(command, "'\"'\"'");
          else
            mutt_buffer_addch(command, *p);
        }
        mutt_buffer_addch(command, '\'');
        mutt_buffer_addch(command, ' ');
      } while (MoreArgs(srcbuf));

      dprint(3, (debugfile, "fmtpipe > %s\n", command->data));

      col -= wlen;	/* reset to passed in value */
      wptr = dest;      /* reset write ptr */
      wlen = ((flags & MUTT_FORMAT_ARROWCURSOR) && option (OPTARROWCURSOR)) ? 3 : 0;
      if ((pid = mutt_create_filter(command->data, NULL, &filter, NULL)) != -1)
      {
	int rc;

        n = fread(dest, 1, destlen /* already decremented */, filter);
        safe_fclose (&filter);
	rc = mutt_wait_filter(pid);
	if (rc != 0)
	  dprint(1, (debugfile, "format pipe command exited code %d\n", rc));
	if (n > 0) {
	  dest[n] = 0;
	  while ((n > 0) && (dest[n-1] == '\n' || dest[n-1] == '\r'))
	    dest[--n] = '\0';
	  dprint(3, (debugfile, "fmtpipe < %s\n", dest));

	  /* If the result ends with '%', this indicates that the filter
	   * generated %-tokens that mutt can expand.  Eliminate the '%'
	   * marker and recycle the string through mutt_FormatString().
	   * To literally end with "%", use "%%". */
	  if ((n > 0) && dest[n-1] == '%')
	  {
	    --n;
	    dest[n] = '\0';               /* remove '%' */
	    if ((n > 0) && dest[n-1] != '%')
	    {
	      recycler = safe_strdup(dest);
	      if (recycler)
	      {
		/* destlen is decremented at the start of this function
		 * to save space for the terminal nul char.  We can add
		 * it back for the recursive call since the expansion of
		 * format pipes does not try to append a nul itself.
		 */
		mutt_FormatString(dest, destlen+1, col, cols, recycler, callback, data, flags);
		FREE(&recycler);
	      }
	    }
	  }
	}
	else
	{
	  /* read error */
	  dprint(1, (debugfile, "error reading from fmtpipe: %s (errno=%d)\n", strerror(errno), errno));
	  *wptr = 0;
	}
      }
      else
      {
        /* Filter failed; erase write buffer */
        *wptr = '\0';
      }

      mutt_buffer_free(&command);
      mutt_buffer_free(&srcbuf);
      mutt_buffer_free(&word);
      return;
    }
  }

  while (*src && wlen < destlen)
  {
    if (*src == '%')
    {
      if (*++src == '%')
      {
	*wptr++ = '%';
	wlen++;
	col++;
	src++;
	continue;
      }

      if (*src == '?')
      {
	/* change original %? to new %< notation */
	/* %?x?y&z? to %<x?y&z> where y and z are nestable */
	char *p = (char *) src;
	*p = '<';
	for ( ; *p && *p != '?'; p++);
	  /* nothing */
	if (*p == '?') {
	  p++;
	}
	for ( ; *p && *p != '?'; p++);
	  /* nothing */
	if (*p == '?') {
	  *p = '>';
	}
      }

      if (*src == '<')
      {
	flags |= MUTT_FORMAT_OPTIONAL;
	ch = *(++src); /* save the character to switch on */
	src++;
	cp = prefix;
	count = 0;
	while ((count < sizeof (prefix)) && (*src != '?')) {
	  *cp++ = *src++;
	  count++;
	}
	*cp = 0;
      }
      else
      {
	flags &= ~MUTT_FORMAT_OPTIONAL;

	/* eat the format string */
	cp = prefix;
	count = 0;
	while (count < sizeof (prefix) &&
	       (isdigit ((unsigned char) *src) || *src == '.' || *src == '-' || *src == '='))
	{
	  *cp++ = *src++;
	  count++;
	}
	*cp = 0;

	if (!*src)
	  break; /* bad format */

	ch = *src++; /* save the character to switch on */
      }

      if (flags & MUTT_FORMAT_OPTIONAL)
      {
	int lrbalance;

        if (*src != '?')
          break; /* bad format */
        src++;

        /* eat the `if' part of the string */
        cp = ifstring;
	count = 0;
	lrbalance = 1;
        while ((lrbalance > 0) && (count < sizeof (ifstring)) && *src) {
	  if (*src == '\\') {
	    src++;
	    *cp++ = *src++;
	  } else if ((src[0] == '%') && (src[1] == '<')) {
	    lrbalance++;
	  } else if (src[0] == '>') {
	    lrbalance--;
	  }
	  if (lrbalance == 0)
	    break;
	  if ((lrbalance == 1) && (src[0] == '&'))
	    break;
          *cp++ = *src++;
	  count++;
	}
        *cp = 0;

	/* eat the `else' part of the string (optional) */
	if (*src == '&')
	  src++; /* skip the & */
	cp = elsestring;
	count = 0;
	while ((lrbalance > 0) && (count < sizeof (elsestring)) && *src) {
	  if (*src == '\\') {
	    src++;
	    *cp++ = *src++;
	  } else if ((src[0] == '%') && (src[1] == '<')) {
	    lrbalance++;
	  } else if (src[0] == '>') {
	    lrbalance--;
	  }
	  if (lrbalance == 0)
	    break;
	  if ((lrbalance == 1) && (src[0] == '&'))
	    break;
          *cp++ = *src++;
	  count++;
	}
	*cp = 0;

	if (!*src)
	  break; /* bad format */

        src++; /* move past the trailing `>' (formerly '?') */
      }

      /* handle generic cases first */
      if (ch == '>' || ch == '*')
      {
	/* %>X: right justify to EOL, left takes precedence
	 * %*X: right justify to EOL, right takes precedence */
	int soft = ch == '*';
	int pl, pw;
	if ((pl = mutt_charlen (src, &pw)) <= 0)
	  pl = pw = 1;

	/* see if there's room to add content, else ignore */
	if ((col < cols && wlen < destlen) || soft)
	{
	  int pad;

	  /* get contents after padding */
	  mutt_FormatString (buf, sizeof (buf), 0, cols, src + pl, callback, data, flags);
	  len = mutt_strlen (buf);
	  wid = mutt_strwidth (buf);

	  pad = (cols - col - wid) / pw;
	  if (pad >= 0)
	  {
            /* try to consume as many columns as we can, if we don't have
             * memory for that, use as much memory as possible */
            if (wlen + (pad * pl) + len > destlen)
              pad = (destlen > wlen + len) ? ((destlen - wlen - len) / pl) : 0;
            else
            {
              /* Add pre-spacing to make multi-column pad characters and
               * the contents after padding line up */
              while ((col + (pad * pw) + wid < cols) &&
                     (wlen + (pad * pl) + len < destlen))
              {
                *wptr++ = ' ';
                wlen++;
                col++;
              }
            }
	    while (pad-- > 0)
	    {
	      memcpy (wptr, src, pl);
	      wptr += pl;
	      wlen += pl;
	      col += pw;
	    }
	  }
	  else if (soft && pad < 0)
	  {
	    int offset = ((flags & MUTT_FORMAT_ARROWCURSOR) && option (OPTARROWCURSOR)) ? 3 : 0;
            int avail_cols = (cols > offset) ? (cols - offset) : 0;
	    /* \0-terminate dest for length computation in mutt_wstr_trunc() */
	    *wptr = 0;
	    /* make sure right part is at most as wide as display */
	    len = mutt_wstr_trunc (buf, destlen, avail_cols, &wid);
	    /* truncate left so that right part fits completely in */
	    wlen = mutt_wstr_trunc (dest, destlen - len, avail_cols - wid, &col);
	    wptr = dest + wlen;
            /* Multi-column characters may be truncated in the middle.
             * Add spacing so the right hand side lines up. */
            while ((col + wid < avail_cols) && (wlen + len < destlen))
            {
              *wptr++ = ' ';
              wlen++;
              col++;
            }
	  }
	  if (len + wlen > destlen)
	    len = mutt_wstr_trunc (buf, destlen - wlen, cols - col, NULL);
	  memcpy (wptr, buf, len);
	  wptr += len;
	  wlen += len;
	  col += wid;
	  src += pl;
	}
	break; /* skip rest of input */
      }
      else if (ch == '|')
      {
	/* pad to EOL */
	int pl, pw, c;
	if ((pl = mutt_charlen (src, &pw)) <= 0)
	  pl = pw = 1;

	/* see if there's room to add content, else ignore */
	if (col < cols && wlen < destlen)
	{
	  c = (cols - col) / pw;
	  if (c > 0 && wlen + (c * pl) > destlen)
	    c = ((signed)(destlen - wlen)) / pl;
	  while (c > 0)
	  {
	    memcpy (wptr, src, pl);
	    wptr += pl;
	    wlen += pl;
	    col += pw;
	    c--;
	  }
	  src += pl;
	}
	break; /* skip rest of input */
      }
      else
      {
	short tolower =  0;
	short nodots  = 0;
	
	while (ch == '_' || ch == ':') 
	{
	  if (ch == '_')
	    tolower = 1;
	  else if (ch == ':') 
	    nodots = 1;
	  
	  ch = *src++;
	}
	
	/* use callback function to handle this case */
	src = callback (buf, sizeof (buf), col, cols, ch, src, prefix, ifstring, elsestring, data, flags);

	if (tolower)
	  mutt_strlower (buf);
	if (nodots) 
	{
	  char *p = buf;
	  for (; *p; p++)
	    if (*p == '.')
		*p = '_';
	}
	
	if ((len = mutt_strlen (buf)) + wlen > destlen)
	  len = mutt_wstr_trunc (buf, destlen - wlen, cols - col, NULL);

	memcpy (wptr, buf, len);
	wptr += len;
	wlen += len;
	col += mutt_strwidth (buf);
      }
    }
    else if (*src == '\\')
    {
      if (!*++src)
	break;
      switch (*src)
      {
	case 'n':
	  *wptr = '\n';
	  break;
	case 't':
	  *wptr = '\t';
	  break;
	case 'r':
	  *wptr = '\r';
	  break;
	case 'f':
	  *wptr = '\f';
	  break;
	case 'v':
	  *wptr = '\v';
	  break;
	default:
	  *wptr = *src;
	  break;
      }
      src++;
      wptr++;
      wlen++;
      col++;
    }
    else
    {
      int tmp, w;
      /* in case of error, simply copy byte */
      if ((tmp = mutt_charlen (src, &w)) < 0)
	tmp = w = 1;
      if (tmp > 0 && wlen + tmp < destlen)
      {
        memcpy (wptr, src, tmp);
        wptr += tmp;
        src += tmp;
        wlen += tmp;
        col += w;
      }
      else
      {
	src += destlen - wlen;
	wlen = destlen;
      }
    }
  }
  *wptr = 0;

#if 0
  if (flags & MUTT_FORMAT_MAKEPRINT)
  {
    /* Make sure that the string is printable by changing all non-printable
       chars to dots, or spaces for non-printable whitespace */
    for (cp = dest ; *cp ; cp++)
      if (!IsPrint (*cp) &&
	  !((flags & MUTT_FORMAT_TREE) && (*cp <= MUTT_TREE_MAX)))
	*cp = isspace ((unsigned char) *cp) ? ' ' : '.';
  }
#endif
}

/* This function allows the user to specify a command to read stdout from in
   place of a normal file.  If the last character in the string is a pipe (|),
   then we assume it is a command to run instead of a normal file. */
FILE *mutt_open_read (const char *path, pid_t *thepid)
{
  FILE *f;
  struct stat s;

  int len = mutt_strlen (path);

  if (path[len - 1] == '|')
  {
    /* read from a pipe */

    char *s = safe_strdup (path);

    s[len - 1] = 0;
    mutt_endwin (NULL);
    *thepid = mutt_create_filter (s, NULL, &f, NULL);
    FREE (&s);
  }
  else
  {
    if (stat (path, &s) < 0)
      return (NULL);
    if (S_ISDIR (s.st_mode))
    {
      errno = EINVAL;
      return (NULL);
    }
    f = fopen (path, "r");
    *thepid = -1;
  }
  return (f);
}

/* returns 0 if OK to proceed, -1 to abort, 1 to retry */
int mutt_save_confirm (const char *s, struct stat *st)
{
  char tmp[_POSIX_PATH_MAX];
  int ret = 0;
  int rc;
  int magic = 0;

  magic = mx_get_magic (s);

#ifdef USE_POP
  if (magic == MUTT_POP)
  {
    mutt_error _("Can't save message to POP mailbox.");
    return 1;
  }
#endif

  if (magic > 0 && !mx_access (s, W_OK))
  {
    if (option (OPTCONFIRMAPPEND))
    {
      snprintf (tmp, sizeof (tmp), _("Append messages to %s?"), s);
      if ((rc = mutt_yesorno (tmp, MUTT_YES)) == MUTT_NO)
	ret = 1;
      else if (rc == -1)
	ret = -1;
    }
  }

#ifdef USE_NNTP
  if (magic == MUTT_NNTP)
  {
    mutt_error _("Can't save message to news server.");
    return 0;
  }
#endif

  if (stat (s, st) != -1)
  {
    if (magic == -1)
    {
      mutt_error (_("%s is not a mailbox!"), s);
      return 1;
    }
  }
  else if (magic != MUTT_IMAP)
  {
    st->st_mtime = 0;
    st->st_atime = 0;

    if (errno == ENOENT)
    {
      if (option (OPTCONFIRMCREATE))
      {
	snprintf (tmp, sizeof (tmp), _("Create %s?"), s);
	if ((rc = mutt_yesorno (tmp, MUTT_YES)) == MUTT_NO)
	  ret = 1;
	else if (rc == -1)
	  ret = -1;
      }
    }
    else
    {
      mutt_perror (s);
      return 1;
    }
  }

  mutt_window_clearline (MuttMessageWindow, 0);
  return (ret);
}

void state_prefix_putc (char c, STATE *s)
{
  if (s->flags & MUTT_PENDINGPREFIX)
  {
    state_reset_prefix (s);
    if (s->prefix)
      state_puts (s->prefix, s);
  }

  state_putc (c, s);

  if (c == '\n')
    state_set_prefix (s);
}

int state_printf (STATE *s, const char *fmt, ...)
{
  int rv;
  va_list ap;

  va_start (ap, fmt);
  rv = vfprintf (s->fpout, fmt, ap);
  va_end (ap);
  
  return rv;
}

void state_mark_attach (STATE *s)
{
  if ((s->flags & MUTT_DISPLAY) && !mutt_strcmp (Pager, "builtin"))
    state_puts (AttachmentMarker, s);
}

void state_attach_puts (const char *t, STATE *s)
{
  if (*t != '\n') state_mark_attach (s);
  while (*t)
  {
    state_putc (*t, s);
    if (*t++ == '\n' && *t)
      if (*t != '\n') state_mark_attach (s);
  }
}

int state_putwc (wchar_t wc, STATE *s)
{
  char mb[MB_LEN_MAX] = "";
  int rc;

  if ((rc = wcrtomb (mb, wc, NULL)) < 0)
    return rc;
  if (fputs (mb, s->fpout) == EOF)
    return -1;
  return 0;
}

int state_putws (const wchar_t *ws, STATE *s)
{
  const wchar_t *p = ws;

  while (p && *p != L'\0')
  {
    if (state_putwc (*p, s) < 0)
      return -1;
    p++;
  }
  return 0;
}

void mutt_display_sanitize (char *s)
{
  for (; *s; s++)
  {
    if (!IsPrint (*s))
      *s = '?';
  }
}
      
void mutt_sleep (short s)
{
  if (SleepTime > s)
    sleep (SleepTime);
  else if (s)
    sleep(s);
}

/* creates and initializes a BUFFER */
BUFFER *mutt_buffer_new(void) {
  BUFFER *b;

  b = safe_malloc(sizeof(BUFFER));

  mutt_buffer_init(b);

  return b;
}

/* initialize a new BUFFER */
BUFFER *mutt_buffer_init (BUFFER *b) {
  memset(b, 0, sizeof(BUFFER));
  return b;
}

/*
 * Creates and initializes a BUFFER*. If passed an existing BUFFER*,
 * just initializes. Frees anything already in the buffer. Copies in
 * the seed string.
 *
 * Disregards the 'destroy' flag, which seems reserved for caller.
 * This is bad, but there's no apparent protocol for it.
 */
BUFFER *mutt_buffer_from (char *seed) {
  BUFFER *b;

  if (!seed)
    return NULL;

  b = mutt_buffer_new ();
  b->data = safe_strdup(seed);
  b->dsize = mutt_strlen(seed);
  b->dptr = (char *) b->data + b->dsize;
  return b;
}

int mutt_buffer_printf (BUFFER* buf, const char* fmt, ...)
{
  va_list ap, ap_retry;
  int len, blen, doff;
  
  va_start (ap, fmt);
  va_copy (ap_retry, ap);

  if (!buf->dptr)
    buf->dptr = buf->data;

  doff = buf->dptr - buf->data;
  blen = buf->dsize - doff;
  /* solaris 9 vsnprintf barfs when blen is 0 */
  if (!blen)
  {
    blen = 128;
    buf->dsize += blen;
    safe_realloc (&buf->data, buf->dsize);
    buf->dptr = buf->data + doff;
  }
  if ((len = vsnprintf (buf->dptr, blen, fmt, ap)) >= blen)
  {
    blen = ++len - blen;
    if (blen < 128)
      blen = 128;
    buf->dsize += blen;
    safe_realloc (&buf->data, buf->dsize);
    buf->dptr = buf->data + doff;
    len = vsnprintf (buf->dptr, len, fmt, ap_retry);
  }
  if (len > 0)
    buf->dptr += len;

  va_end (ap);
  va_end (ap_retry);

  return len;
}

void mutt_buffer_addstr (BUFFER* buf, const char* s)
{
  mutt_buffer_add (buf, s, mutt_strlen (s));
}

void mutt_buffer_addch (BUFFER* buf, char c)
{
  mutt_buffer_add (buf, &c, 1);
}

void mutt_buffer_free (BUFFER **p)
{
  if (!p || !*p) 
    return;

   FREE(&(*p)->data);
   /* dptr is just an offset to data and shouldn't be freed */
   FREE(p);		/* __FREE_CHECKED__ */
}

/* dynamically grows a BUFFER to accommodate s, in increments of 128 bytes.
 * Always one byte bigger than necessary for the null terminator, and
 * the buffer is always null-terminated */
void mutt_buffer_add (BUFFER* buf, const char* s, size_t len)
{
  size_t offset;

  if (buf->dptr + len + 1 > buf->data + buf->dsize)
  {
    offset = buf->dptr - buf->data;
    buf->dsize += len < 128 ? 128 : len + 1;
    /* suppress compiler aliasing warning */
    safe_realloc ((void**) (void*) &buf->data, buf->dsize);
    buf->dptr = buf->data + offset;
  }
  memcpy (buf->dptr, s, len);
  buf->dptr += len;
  *(buf->dptr) = '\0';
}

/* Decrease a file's modification time by 1 second */

time_t mutt_decrease_mtime (const char *f, struct stat *st)
{
  struct utimbuf utim;
  struct stat _st;
  time_t mtime;
  
  if (!st)
  {
    if (stat (f, &_st) == -1)
      return -1;
    st = &_st;
  }

  if ((mtime = st->st_mtime) == time (NULL))
  {
    mtime -= 1;
    utim.actime = mtime;
    utim.modtime = mtime;
    utime (f, &utim);
  }
  
  return mtime;
}

/* sets mtime of 'to' to mtime of 'from' */
void mutt_set_mtime (const char* from, const char* to)
{
  struct utimbuf utim;
  struct stat st;

  if (stat (from, &st) != -1)
  {
    utim.actime = st.st_mtime;
    utim.modtime = st.st_mtime;
    utime (to, &utim);
  }
}

const char *mutt_make_version (void)
{
  static char vstring[STRING];
  snprintf (vstring, sizeof (vstring), "Mutt %s (%s)",
	    MUTT_VERSION, ReleaseDate);
  return vstring;
}

REGEXP *mutt_compile_regexp (const char *s, int flags)
{
  REGEXP *pp = safe_calloc (sizeof (REGEXP), 1);
  pp->pattern = safe_strdup (s);
  pp->rx = safe_calloc (sizeof (regex_t), 1);
  if (REGCOMP (pp->rx, NONULL(s), flags) != 0)
    mutt_free_regexp (&pp);

  return pp;
}

void mutt_free_regexp (REGEXP **pp)
{
  FREE (&(*pp)->pattern);
  regfree ((*pp)->rx);
  FREE (&(*pp)->rx);
  FREE (pp);		/* __FREE_CHECKED__ */
}

void mutt_free_rx_list (RX_LIST **list)
{
  RX_LIST *p;
  
  if (!list) return;
  while (*list)
  {
    p = *list;
    *list = (*list)->next;
    mutt_free_regexp (&p->rx);
    FREE (&p);
  }
}

void mutt_free_spam_list (SPAM_LIST **list)
{
  SPAM_LIST *p;
  
  if (!list) return;
  while (*list)
  {
    p = *list;
    *list = (*list)->next;
    mutt_free_regexp (&p->rx);
    FREE (&p->template);
    FREE (&p);
  }
}

int mutt_match_rx_list (const char *s, RX_LIST *l)
{
  if (!s)  return 0;
  
  for (; l; l = l->next)
  {
    if (regexec (l->rx->rx, s, (size_t) 0, (regmatch_t *) 0, (int) 0) == 0)
    {
      dprint (5, (debugfile, "mutt_match_rx_list: %s matches %s\n", s, l->rx->pattern));
      return 1;
    }
  }

  return 0;
}

/* Match a string against the patterns defined by the 'spam' command and output
 * the expanded format into `text` when there is a match.  If textsize<=0, the
 * match is performed but the format is not expanded and no assumptions are made
 * about the value of `text` so it may be NULL.
 *
 * Returns 1 if the argument `s` matches a pattern in the spam list, otherwise
 * 0. */
int mutt_match_spam_list (const char *s, SPAM_LIST *l, char *text, int textsize)
{
  static regmatch_t *pmatch = NULL;
  static int nmatch = 0;
  int tlen = 0;
  char *p;

  if (!s) return 0;

  for (; l; l = l->next)
  {
    /* If this pattern needs more matches, expand pmatch. */
    if (l->nmatch > nmatch)
    {
      safe_realloc (&pmatch, l->nmatch * sizeof(regmatch_t));
      nmatch = l->nmatch;
    }

    /* Does this pattern match? */
    if (regexec (l->rx->rx, s, (size_t) l->nmatch, (regmatch_t *) pmatch, (int) 0) == 0)
    {
      dprint (5, (debugfile, "mutt_match_spam_list: %s matches %s\n", s, l->rx->pattern));
      dprint (5, (debugfile, "mutt_match_spam_list: %d subs\n", (int)l->rx->rx->re_nsub));

      /* Copy template into text, with substitutions. */
      for (p = l->template; *p && tlen < textsize - 1;)
      {
	/* backreference to pattern match substring, eg. %1, %2, etc) */
	if (*p == '%')
	{
	  char *e; /* used as pointer to end of integer backreference in strtol() call */
	  int n;

	  ++p; /* skip over % char */
	  n = strtol(p, &e, 10);
	  /* Ensure that the integer conversion succeeded (e!=p) and bounds check.  The upper bound check
	   * should not strictly be necessary since add_to_spam_list() finds the largest value, and
	   * the static array above is always large enough based on that value. */
	  if (e != p && n >= 0 && n <= l->nmatch && pmatch[n].rm_so != -1) {
	    /* copy as much of the substring match as will fit in the output buffer, saving space for
	     * the terminating nul char */
	    int idx;
	    for (idx = pmatch[n].rm_so; (idx < pmatch[n].rm_eo) && (tlen < textsize - 1); ++idx)
	      text[tlen++] = s[idx];
	  }
	  p = e; /* skip over the parsed integer */
	}
	else
	{
	  text[tlen++] = *p++;
	}
      }
      /* tlen should always be less than textsize except when textsize<=0
       * because the bounds checks in the above code leave room for the
       * terminal nul char.   This should avoid returning an unterminated
       * string to the caller.  When textsize<=0 we make no assumption about
       * the validity of the text pointer. */
      if (tlen < textsize) {
	text[tlen] = '\0';
	dprint (5, (debugfile, "mutt_match_spam_list: \"%s\"\n", text));
      }
      return 1;
    }
  }

  return 0;
}

void mutt_encode_path (char *dest, size_t dlen, const char *src)
{
  char *p = safe_strdup (src);
  int rc = mutt_convert_string (&p, Charset, "utf-8", 0);
  /* `src' may be NULL, such as when called from the pop3 driver. */
  strfcpy (dest, (rc == 0) ? NONULL(p) : NONULL(src), dlen);
  FREE (&p);
}<|MERGE_RESOLUTION|>--- conflicted
+++ resolved
@@ -718,8 +718,6 @@
   FREE (&(*p)->message_id);
   FREE (&(*p)->supersedes);
   FREE (&(*p)->date);
-<<<<<<< HEAD
-=======
   FREE (&(*p)->x_label);
   FREE (&(*p)->organization);
 #ifdef USE_NNTP
@@ -728,7 +726,6 @@
   FREE (&(*p)->followup_to);
   FREE (&(*p)->x_comment_to);
 #endif
->>>>>>> e7025d1c
 
   mutt_buffer_free (&(*p)->spam);
 
